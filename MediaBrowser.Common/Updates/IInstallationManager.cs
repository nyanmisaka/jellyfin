--- conflicted
+++ resolved
@@ -88,11 +88,7 @@
         /// </summary>
         /// <param name="cancellationToken">The cancellation token.</param>
         /// <returns>The available plugin updates.</returns>
-<<<<<<< HEAD
-        IAsyncEnumerable<VersionInfo> GetAvailablePluginUpdates(CancellationToken cancellationToken = default);
-=======
-        Task<IEnumerable<PackageVersionInfo>> GetAvailablePluginUpdates(CancellationToken cancellationToken = default);
->>>>>>> 299541f1
+        Task<IEnumerable<VersionInfo>> GetAvailablePluginUpdates(CancellationToken cancellationToken = default);
 
         /// <summary>
         /// Installs the package.
