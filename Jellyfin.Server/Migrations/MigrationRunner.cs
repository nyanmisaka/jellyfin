--- conflicted
+++ resolved
@@ -48,11 +48,8 @@
             typeof(Routines.UpdateDefaultPluginRepository),
             typeof(Routines.FixAudioData),
             typeof(Routines.MoveTrickplayFiles),
-<<<<<<< HEAD
+            typeof(Routines.RemoveDuplicatePlaylistChildren),
             typeof(Routines.MigrateLibraryDb),
-=======
-            typeof(Routines.RemoveDuplicatePlaylistChildren)
->>>>>>> 06c60342
         };
 
         /// <summary>
