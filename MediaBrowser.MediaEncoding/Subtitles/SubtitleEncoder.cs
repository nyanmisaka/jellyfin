#pragma warning disable CS1591

using System;
<<<<<<< HEAD
=======
using System.Collections.Concurrent;
using System.Collections.Generic;
>>>>>>> e4f715bb
using System.Diagnostics;
using System.Diagnostics.CodeAnalysis;
using System.Globalization;
using System.IO;
using System.Linq;
using System.Net.Http;
using System.Text;
using System.Threading;
using System.Threading.Tasks;
using AsyncKeyedLock;
using MediaBrowser.Common;
using MediaBrowser.Common.Configuration;
using MediaBrowser.Common.Extensions;
using MediaBrowser.Common.Net;
using MediaBrowser.Controller.Entities;
using MediaBrowser.Controller.Library;
using MediaBrowser.Controller.MediaEncoding;
using MediaBrowser.Controller.Session;
using MediaBrowser.Model.Dto;
using MediaBrowser.Model.Entities;
using MediaBrowser.Model.IO;
using MediaBrowser.Model.MediaInfo;
using Microsoft.Extensions.Logging;
using UtfUnknown;

namespace MediaBrowser.MediaEncoding.Subtitles
{
    public sealed class SubtitleEncoder : ISubtitleEncoder, IDisposable
    {
        private readonly ILogger<SubtitleEncoder> _logger;
        private readonly IApplicationPaths _appPaths;
        private readonly IFileSystem _fileSystem;
        private readonly IMediaEncoder _mediaEncoder;
        private readonly IHttpClientFactory _httpClientFactory;
        private readonly IMediaSourceManager _mediaSourceManager;
        private readonly ISubtitleParser _subtitleParser;

        /// <summary>
        /// The _semaphoreLocks.
        /// </summary>
        private readonly AsyncKeyedLocker<string> _semaphoreLocks = new(o =>
        {
            o.PoolSize = 20;
            o.PoolInitialFill = 1;
        });

        public SubtitleEncoder(
            ILogger<SubtitleEncoder> logger,
            IApplicationPaths appPaths,
            IFileSystem fileSystem,
            IMediaEncoder mediaEncoder,
            IHttpClientFactory httpClientFactory,
            IMediaSourceManager mediaSourceManager,
            ISubtitleParser subtitleParser)
        {
            _logger = logger;
            _appPaths = appPaths;
            _fileSystem = fileSystem;
            _mediaEncoder = mediaEncoder;
            _httpClientFactory = httpClientFactory;
            _mediaSourceManager = mediaSourceManager;
            _subtitleParser = subtitleParser;
        }

        private string SubtitleCachePath => Path.Combine(_appPaths.DataPath, "subtitles");

        private MemoryStream ConvertSubtitles(
            Stream stream,
            string inputFormat,
            string outputFormat,
            long startTimeTicks,
            long endTimeTicks,
            bool preserveOriginalTimestamps,
            CancellationToken cancellationToken)
        {
            var ms = new MemoryStream();

            try
            {
                var trackInfo = _subtitleParser.Parse(stream, inputFormat);

                FilterEvents(trackInfo, startTimeTicks, endTimeTicks, preserveOriginalTimestamps);

                var writer = GetWriter(outputFormat);

                writer.Write(trackInfo, ms, cancellationToken);
                ms.Position = 0;
            }
            catch
            {
                ms.Dispose();
                throw;
            }

            return ms;
        }

        private void FilterEvents(SubtitleTrackInfo track, long startPositionTicks, long endTimeTicks, bool preserveTimestamps)
        {
            // Drop subs that are earlier than what we're looking for
            track.TrackEvents = track.TrackEvents
                .SkipWhile(i => (i.StartPositionTicks - startPositionTicks) < 0 || (i.EndPositionTicks - startPositionTicks) < 0)
                .ToArray();

            if (endTimeTicks > 0)
            {
                track.TrackEvents = track.TrackEvents
                    .TakeWhile(i => i.StartPositionTicks <= endTimeTicks)
                    .ToArray();
            }

            if (!preserveTimestamps)
            {
                foreach (var trackEvent in track.TrackEvents)
                {
                    trackEvent.EndPositionTicks -= startPositionTicks;
                    trackEvent.StartPositionTicks -= startPositionTicks;
                }
            }
        }

        async Task<Stream> ISubtitleEncoder.GetSubtitles(BaseItem item, string mediaSourceId, int subtitleStreamIndex, string outputFormat, long startTimeTicks, long endTimeTicks, bool preserveOriginalTimestamps, CancellationToken cancellationToken)
        {
            ArgumentNullException.ThrowIfNull(item);

            if (string.IsNullOrWhiteSpace(mediaSourceId))
            {
                throw new ArgumentNullException(nameof(mediaSourceId));
            }

            var mediaSources = await _mediaSourceManager.GetPlaybackMediaSources(item, null, true, false, cancellationToken).ConfigureAwait(false);

            var mediaSource = mediaSources
                .First(i => string.Equals(i.Id, mediaSourceId, StringComparison.OrdinalIgnoreCase));

            var subtitleStream = mediaSource.MediaStreams
               .First(i => i.Type == MediaStreamType.Subtitle && i.Index == subtitleStreamIndex);

            var (stream, inputFormat) = await GetSubtitleStream(mediaSource, subtitleStream, cancellationToken)
                        .ConfigureAwait(false);

            // Return the original if the same format is being requested
            // Character encoding was already handled in GetSubtitleStream
            if (string.Equals(inputFormat, outputFormat, StringComparison.OrdinalIgnoreCase))
            {
                return stream;
            }

            using (stream)
            {
                return ConvertSubtitles(stream, inputFormat, outputFormat, startTimeTicks, endTimeTicks, preserveOriginalTimestamps, cancellationToken);
            }
        }

        private async Task<(Stream Stream, string Format)> GetSubtitleStream(
            MediaSourceInfo mediaSource,
            MediaStream subtitleStream,
            CancellationToken cancellationToken)
        {
            var fileInfo = await GetReadableFile(mediaSource, subtitleStream, cancellationToken).ConfigureAwait(false);

            var stream = await GetSubtitleStream(fileInfo, cancellationToken).ConfigureAwait(false);

            return (stream, fileInfo.Format);
        }

        private async Task<Stream> GetSubtitleStream(SubtitleInfo fileInfo, CancellationToken cancellationToken)
        {
            if (fileInfo.IsExternal)
            {
                using (var stream = await GetStream(fileInfo.Path, fileInfo.Protocol, cancellationToken).ConfigureAwait(false))
                {
                    var result = CharsetDetector.DetectFromStream(stream).Detected;
                    stream.Position = 0;

                    if (result is not null)
                    {
                        _logger.LogDebug("charset {CharSet} detected for {Path}", result.EncodingName, fileInfo.Path);

                        using var reader = new StreamReader(stream, result.Encoding);
                        var text = await reader.ReadToEndAsync(cancellationToken).ConfigureAwait(false);

                        return new MemoryStream(Encoding.UTF8.GetBytes(text));
                    }
                }
            }

            return AsyncFile.OpenRead(fileInfo.Path);
        }

        internal async Task<SubtitleInfo> GetReadableFile(
            MediaSourceInfo mediaSource,
            MediaStream subtitleStream,
            CancellationToken cancellationToken)
        {
            if (!subtitleStream.IsExternal || subtitleStream.Path.EndsWith(".mks", StringComparison.OrdinalIgnoreCase))
            {
                await ExtractAllTextSubtitles(mediaSource, cancellationToken).ConfigureAwait(false);

                var outputFormat = GetTextSubtitleFormat(subtitleStream);
                var outputPath = GetSubtitleCachePath(mediaSource, subtitleStream.Index, "." + outputFormat);

                return new SubtitleInfo()
                {
                    Path = outputPath,
                    Protocol = MediaProtocol.File,
                    Format = outputFormat,
                    IsExternal = false
                };
            }

            var currentFormat = (Path.GetExtension(subtitleStream.Path) ?? subtitleStream.Codec)
                .TrimStart('.');

            // Fallback to ffmpeg conversion
            if (!_subtitleParser.SupportsFileExtension(currentFormat))
            {
                // Convert
                var outputPath = GetSubtitleCachePath(mediaSource, subtitleStream.Index, ".srt");

                await ConvertTextSubtitleToSrt(subtitleStream, mediaSource, outputPath, cancellationToken).ConfigureAwait(false);

                return new SubtitleInfo()
                {
                    Path = outputPath,
                    Protocol = MediaProtocol.File,
                    Format = "srt",
                    IsExternal = true
                };
            }

            // It's possible that the subtitleStream and mediaSource don't share the same protocol (e.g. .STRM file with local subs)
            return new SubtitleInfo()
            {
                Path = subtitleStream.Path,
                Protocol = _mediaSourceManager.GetPathProtocol(subtitleStream.Path),
                Format = currentFormat,
                IsExternal = true
            };
        }

        private bool TryGetWriter(string format, [NotNullWhen(true)] out ISubtitleWriter? value)
        {
            ArgumentException.ThrowIfNullOrEmpty(format);

            if (string.Equals(format, SubtitleFormat.ASS, StringComparison.OrdinalIgnoreCase))
            {
                value = new AssWriter();
                return true;
            }

            if (string.Equals(format, "json", StringComparison.OrdinalIgnoreCase))
            {
                value = new JsonWriter();
                return true;
            }

            if (string.Equals(format, SubtitleFormat.SRT, StringComparison.OrdinalIgnoreCase) || string.Equals(format, SubtitleFormat.SUBRIP, StringComparison.OrdinalIgnoreCase))
            {
                value = new SrtWriter();
                return true;
            }

            if (string.Equals(format, SubtitleFormat.SSA, StringComparison.OrdinalIgnoreCase))
            {
                value = new SsaWriter();
                return true;
            }

            if (string.Equals(format, SubtitleFormat.VTT, StringComparison.OrdinalIgnoreCase) || string.Equals(format, SubtitleFormat.WEBVTT, StringComparison.OrdinalIgnoreCase))
            {
                value = new VttWriter();
                return true;
            }

            if (string.Equals(format, SubtitleFormat.TTML, StringComparison.OrdinalIgnoreCase))
            {
                value = new TtmlWriter();
                return true;
            }

            value = null;
            return false;
        }

        private ISubtitleWriter GetWriter(string format)
        {
            if (TryGetWriter(format, out var writer))
            {
                return writer;
            }

            throw new ArgumentException("Unsupported format: " + format);
        }

        /// <summary>
        /// Converts the text subtitle to SRT.
        /// </summary>
        /// <param name="subtitleStream">The subtitle stream.</param>
        /// <param name="mediaSource">The input mediaSource.</param>
        /// <param name="outputPath">The output path.</param>
        /// <param name="cancellationToken">The cancellation token.</param>
        /// <returns>Task.</returns>
        private async Task ConvertTextSubtitleToSrt(MediaStream subtitleStream, MediaSourceInfo mediaSource, string outputPath, CancellationToken cancellationToken)
        {
            using (await _semaphoreLocks.LockAsync(outputPath, cancellationToken).ConfigureAwait(false))
            {
                if (!File.Exists(outputPath))
                {
                    await ConvertTextSubtitleToSrtInternal(subtitleStream, mediaSource, outputPath, cancellationToken).ConfigureAwait(false);
                }
            }
        }

        /// <summary>
        /// Converts the text subtitle to SRT internal.
        /// </summary>
        /// <param name="subtitleStream">The subtitle stream.</param>
        /// <param name="mediaSource">The input mediaSource.</param>
        /// <param name="outputPath">The output path.</param>
        /// <param name="cancellationToken">The cancellation token.</param>
        /// <returns>Task.</returns>
        /// <exception cref="ArgumentNullException">
        /// The <c>inputPath</c> or <c>outputPath</c> is <c>null</c>.
        /// </exception>
        private async Task ConvertTextSubtitleToSrtInternal(MediaStream subtitleStream, MediaSourceInfo mediaSource, string outputPath, CancellationToken cancellationToken)
        {
            var inputPath = subtitleStream.Path;
            ArgumentException.ThrowIfNullOrEmpty(inputPath);

            ArgumentException.ThrowIfNullOrEmpty(outputPath);

            Directory.CreateDirectory(Path.GetDirectoryName(outputPath) ?? throw new ArgumentException($"Provided path ({outputPath}) is not valid.", nameof(outputPath)));

            var encodingParam = await GetSubtitleFileCharacterSet(subtitleStream, subtitleStream.Language, mediaSource, cancellationToken).ConfigureAwait(false);

            // FFmpeg automatically convert character encoding when it is UTF-16
            // If we specify character encoding, it rejects with "do not specify a character encoding" and "Unable to recode subtitle event"
            if ((inputPath.EndsWith(".smi", StringComparison.Ordinal) || inputPath.EndsWith(".sami", StringComparison.Ordinal)) &&
                (encodingParam.Equals("UTF-16BE", StringComparison.OrdinalIgnoreCase) ||
                 encodingParam.Equals("UTF-16LE", StringComparison.OrdinalIgnoreCase)))
            {
                encodingParam = string.Empty;
            }
            else if (!string.IsNullOrEmpty(encodingParam))
            {
                encodingParam = " -sub_charenc " + encodingParam;
            }

            int exitCode;

            using (var process = new Process
            {
                StartInfo = new ProcessStartInfo
                {
                    CreateNoWindow = true,
                    UseShellExecute = false,
                    FileName = _mediaEncoder.EncoderPath,
                    Arguments = string.Format(CultureInfo.InvariantCulture, "{0} -i \"{1}\" -c:s srt \"{2}\"", encodingParam, inputPath, outputPath),
                    WindowStyle = ProcessWindowStyle.Hidden,
                    ErrorDialog = false
                },
                EnableRaisingEvents = true
            })
            {
                _logger.LogInformation("{0} {1}", process.StartInfo.FileName, process.StartInfo.Arguments);

                try
                {
                    process.Start();
                }
                catch (Exception ex)
                {
                    _logger.LogError(ex, "Error starting ffmpeg");

                    throw;
                }

                try
                {
                    await process.WaitForExitAsync(TimeSpan.FromMinutes(30)).ConfigureAwait(false);
                    exitCode = process.ExitCode;
                }
                catch (OperationCanceledException)
                {
                    process.Kill(true);
                    exitCode = -1;
                }
            }

            var failed = false;

            if (exitCode == -1)
            {
                failed = true;

                if (File.Exists(outputPath))
                {
                    try
                    {
                        _logger.LogInformation("Deleting converted subtitle due to failure: {Path}", outputPath);
                        _fileSystem.DeleteFile(outputPath);
                    }
                    catch (IOException ex)
                    {
                        _logger.LogError(ex, "Error deleting converted subtitle {Path}", outputPath);
                    }
                }
            }
            else if (!File.Exists(outputPath))
            {
                failed = true;
            }

            if (failed)
            {
                _logger.LogError("ffmpeg subtitle conversion failed for {Path}", inputPath);

                throw new FfmpegException(
                    string.Format(CultureInfo.InvariantCulture, "ffmpeg subtitle conversion failed for {0}", inputPath));
            }

            await SetAssFont(outputPath, cancellationToken).ConfigureAwait(false);

            _logger.LogInformation("ffmpeg subtitle conversion succeeded for {Path}", inputPath);
        }

        private string GetTextSubtitleFormat(MediaStream subtitleStream)
        {
            if (string.Equals(subtitleStream.Codec, "ass", StringComparison.OrdinalIgnoreCase)
                || string.Equals(subtitleStream.Codec, "ssa", StringComparison.OrdinalIgnoreCase))
            {
                return subtitleStream.Codec;
            }
            else
            {
                return "srt";
            }
        }

        private bool IsCodecCopyable(string codec)
        {
            return string.Equals(codec, "ass", StringComparison.OrdinalIgnoreCase)
                || string.Equals(codec, "ssa", StringComparison.OrdinalIgnoreCase)
                || string.Equals(codec, "srt", StringComparison.OrdinalIgnoreCase)
                || string.Equals(codec, "subrip", StringComparison.OrdinalIgnoreCase);
        }

        /// <summary>
        /// Extracts all text subtitles.
        /// </summary>
        /// <param name="mediaSource">The mediaSource.</param>
        /// <param name="cancellationToken">The cancellation token.</param>
        /// <returns>Task.</returns>
        private async Task ExtractAllTextSubtitles(MediaSourceInfo mediaSource, CancellationToken cancellationToken)
        {
            var semaphores = new List<SemaphoreSlim>();
            var extractableStreams = new List<MediaStream>();

            try
            {
                var subtitleStreams = mediaSource.MediaStreams
                    .Where(stream => stream.IsTextSubtitleStream && stream.SupportsExternalStream);

                foreach (var subtitleStream in subtitleStreams)
                {
                    var outputPath = GetSubtitleCachePath(mediaSource, subtitleStream.Index, "." + GetTextSubtitleFormat(subtitleStream));

                    var semaphore = GetLock(outputPath);
                    await semaphore.WaitAsync(cancellationToken).ConfigureAwait(false);

                    if (File.Exists(outputPath))
                    {
                        semaphore.Release();
                        continue;
                    }

                    semaphores.Add(semaphore);
                    extractableStreams.Add(subtitleStream);
                }

                if (extractableStreams.Count > 0)
                {
                    await ExtractAllTextSubtitlesInternal(mediaSource, extractableStreams, cancellationToken).ConfigureAwait(false);
                }
            }
            catch (Exception ex)
            {
                _logger.LogWarning(ex, "Unable to get streams for File:{File}", mediaSource.Path);
            }
            finally
            {
                foreach (var semaphore in semaphores)
                {
                    semaphore.Release();
                }
            }
        }

        private async Task ExtractAllTextSubtitlesInternal(
            MediaSourceInfo mediaSource,
            List<MediaStream> subtitleStreams,
            CancellationToken cancellationToken)
        {
            var inputPath = mediaSource.Path;
            var outputPaths = new List<string>();
            var args = string.Format(
                CultureInfo.InvariantCulture,
                "-i {0} -copyts",
                inputPath);

            foreach (var subtitleStream in subtitleStreams)
            {
                var outputPath = GetSubtitleCachePath(mediaSource, subtitleStream.Index, "." + GetTextSubtitleFormat(subtitleStream));
                var outputCodec = IsCodecCopyable(subtitleStream.Codec) ? "copy" : "srt";
                var streamIndex = EncodingHelper.FindIndex(mediaSource.MediaStreams, subtitleStream);

                if (streamIndex == -1)
                {
                    _logger.LogError("Cannot find subtitle stream index for {InputPath} ({Index}), skipping this stream", inputPath, subtitleStream.Index);
                    continue;
                }

                Directory.CreateDirectory(Path.GetDirectoryName(outputPath) ?? throw new FileNotFoundException($"Calculated path ({outputPath}) is not valid."));

                outputPaths.Add(outputPath);
                args += string.Format(
                    CultureInfo.InvariantCulture,
                    " -map 0:{0} -an -vn -c:s {1} \"{2}\"",
                    streamIndex,
                    outputCodec,
                    outputPath);
            }

            int exitCode;

            using (var process = new Process
            {
                StartInfo = new ProcessStartInfo
                {
                    CreateNoWindow = true,
                    UseShellExecute = false,
                    FileName = _mediaEncoder.EncoderPath,
                    Arguments = args,
                    WindowStyle = ProcessWindowStyle.Hidden,
                    ErrorDialog = false
                },
                EnableRaisingEvents = true
            })
            {
                _logger.LogInformation("{File} {Arguments}", process.StartInfo.FileName, process.StartInfo.Arguments);

                try
                {
                    process.Start();
                }
                catch (Exception ex)
                {
                    _logger.LogError(ex, "Error starting ffmpeg");

                    throw;
                }

                try
                {
                    await process.WaitForExitAsync(TimeSpan.FromMinutes(30)).ConfigureAwait(false);
                    exitCode = process.ExitCode;
                }
                catch (OperationCanceledException)
                {
                    process.Kill(true);
                    exitCode = -1;
                }
            }

            var failed = false;

            if (exitCode == -1)
            {
                failed = true;

                foreach (var outputPath in outputPaths)
                {
                    try
                    {
                        _logger.LogWarning("Deleting extracted subtitle due to failure: {Path}", outputPath);
                        _fileSystem.DeleteFile(outputPath);
                    }
                    catch (FileNotFoundException)
                    {
                    }
                    catch (IOException ex)
                    {
                        _logger.LogError(ex, "Error deleting extracted subtitle {Path}", outputPath);
                    }
                }
            }
            else
            {
                foreach (var outputPath in outputPaths)
                {
                    if (!File.Exists(outputPath))
                    {
                        _logger.LogError("ffmpeg subtitle extraction failed for {InputPath} to {OutputPath}", inputPath, outputPath);
                        failed = true;
                        continue;
                    }

                    if (outputPath.EndsWith("ass", StringComparison.OrdinalIgnoreCase))
                    {
                        await SetAssFont(outputPath, cancellationToken).ConfigureAwait(false);
                    }

                    _logger.LogInformation("ffmpeg subtitle extraction completed for {InputPath} to {OutputPath}", inputPath, outputPath);
                }
            }

            if (failed)
            {
                throw new FfmpegException(
                    string.Format(CultureInfo.InvariantCulture, "ffmpeg subtitle extraction failed for {0}", inputPath));
            }
        }

        /// <summary>
        /// Extracts the text subtitle.
        /// </summary>
        /// <param name="mediaSource">The mediaSource.</param>
        /// <param name="subtitleStream">The subtitle stream.</param>
        /// <param name="outputCodec">The output codec.</param>
        /// <param name="outputPath">The output path.</param>
        /// <param name="cancellationToken">The cancellation token.</param>
        /// <returns>Task.</returns>
        /// <exception cref="ArgumentException">Must use inputPath list overload.</exception>
        private async Task ExtractTextSubtitle(
            MediaSourceInfo mediaSource,
            MediaStream subtitleStream,
            string outputCodec,
            string outputPath,
            CancellationToken cancellationToken)
        {
            using (await _semaphoreLocks.LockAsync(outputPath, cancellationToken).ConfigureAwait(false))
            {
                if (!File.Exists(outputPath))
                {
                    var subtitleStreamIndex = EncodingHelper.FindIndex(mediaSource.MediaStreams, subtitleStream);

                    var args = _mediaEncoder.GetInputArgument(mediaSource.Path, mediaSource);

                    if (subtitleStream.IsExternal)
                    {
                        args = _mediaEncoder.GetExternalSubtitleInputArgument(subtitleStream.Path);
                    }

                    await ExtractTextSubtitleInternal(
                        args,
                        subtitleStreamIndex,
                        outputCodec,
                        outputPath,
                        cancellationToken).ConfigureAwait(false);
                }
            }
        }

        private async Task ExtractTextSubtitleInternal(
            string inputPath,
            int subtitleStreamIndex,
            string outputCodec,
            string outputPath,
            CancellationToken cancellationToken)
        {
            ArgumentException.ThrowIfNullOrEmpty(inputPath);

            ArgumentException.ThrowIfNullOrEmpty(outputPath);

            Directory.CreateDirectory(Path.GetDirectoryName(outputPath) ?? throw new ArgumentException($"Provided path ({outputPath}) is not valid.", nameof(outputPath)));

            var processArgs = string.Format(
                CultureInfo.InvariantCulture,
                "-i {0} -copyts -map 0:{1} -an -vn -c:s {2} \"{3}\"",
                inputPath,
                subtitleStreamIndex,
                outputCodec,
                outputPath);

            int exitCode;

            using (var process = new Process
            {
                StartInfo = new ProcessStartInfo
                {
                    CreateNoWindow = true,
                    UseShellExecute = false,
                    FileName = _mediaEncoder.EncoderPath,
                    Arguments = processArgs,
                    WindowStyle = ProcessWindowStyle.Hidden,
                    ErrorDialog = false
                },
                EnableRaisingEvents = true
            })
            {
                _logger.LogInformation("{File} {Arguments}", process.StartInfo.FileName, process.StartInfo.Arguments);

                try
                {
                    process.Start();
                }
                catch (Exception ex)
                {
                    _logger.LogError(ex, "Error starting ffmpeg");

                    throw;
                }

                try
                {
                    await process.WaitForExitAsync(TimeSpan.FromMinutes(30)).ConfigureAwait(false);
                    exitCode = process.ExitCode;
                }
                catch (OperationCanceledException)
                {
                    process.Kill(true);
                    exitCode = -1;
                }
            }

            var failed = false;

            if (exitCode == -1)
            {
                failed = true;

                try
                {
                    _logger.LogWarning("Deleting extracted subtitle due to failure: {Path}", outputPath);
                    _fileSystem.DeleteFile(outputPath);
                }
                catch (FileNotFoundException)
                {
                }
                catch (IOException ex)
                {
                    _logger.LogError(ex, "Error deleting extracted subtitle {Path}", outputPath);
                }
            }
            else if (!File.Exists(outputPath))
            {
                failed = true;
            }

            if (failed)
            {
                _logger.LogError("ffmpeg subtitle extraction failed for {InputPath} to {OutputPath}", inputPath, outputPath);

                throw new FfmpegException(
                    string.Format(CultureInfo.InvariantCulture, "ffmpeg subtitle extraction failed for {0} to {1}", inputPath, outputPath));
            }

            _logger.LogInformation("ffmpeg subtitle extraction completed for {InputPath} to {OutputPath}", inputPath, outputPath);

            if (string.Equals(outputCodec, "ass", StringComparison.OrdinalIgnoreCase))
            {
                await SetAssFont(outputPath, cancellationToken).ConfigureAwait(false);
            }
        }

        /// <summary>
        /// Sets the ass font.
        /// </summary>
        /// <param name="file">The file.</param>
        /// <param name="cancellationToken">The token to monitor for cancellation requests. The default value is <c>System.Threading.CancellationToken.None</c>.</param>
        /// <returns>Task.</returns>
        private async Task SetAssFont(string file, CancellationToken cancellationToken = default)
        {
            _logger.LogInformation("Setting ass font within {File}", file);

            string text;
            Encoding encoding;

            using (var fileStream = AsyncFile.OpenRead(file))
            using (var reader = new StreamReader(fileStream, true))
            {
                encoding = reader.CurrentEncoding;

                text = await reader.ReadToEndAsync(cancellationToken).ConfigureAwait(false);
            }

            var newText = text.Replace(",Arial,", ",Arial Unicode MS,", StringComparison.Ordinal);

            if (!string.Equals(text, newText, StringComparison.Ordinal))
            {
                var fileStream = new FileStream(file, FileMode.Create, FileAccess.Write, FileShare.None, IODefaults.FileStreamBufferSize, FileOptions.Asynchronous);
                await using (fileStream.ConfigureAwait(false))
                {
                    var writer = new StreamWriter(fileStream, encoding);
                    await using (writer.ConfigureAwait(false))
                    {
                        await writer.WriteAsync(newText.AsMemory(), cancellationToken).ConfigureAwait(false);
                    }
                }
            }
        }

        private string GetSubtitleCachePath(MediaSourceInfo mediaSource, int subtitleStreamIndex, string outputSubtitleExtension)
        {
            if (mediaSource.Protocol == MediaProtocol.File)
            {
                var ticksParam = string.Empty;

                var date = _fileSystem.GetLastWriteTimeUtc(mediaSource.Path);

                ReadOnlySpan<char> filename = (mediaSource.Path + "_" + subtitleStreamIndex.ToString(CultureInfo.InvariantCulture) + "_" + date.Ticks.ToString(CultureInfo.InvariantCulture) + ticksParam).GetMD5() + outputSubtitleExtension;

                var prefix = filename.Slice(0, 1);

                return Path.Join(SubtitleCachePath, prefix, filename);
            }
            else
            {
                ReadOnlySpan<char> filename = (mediaSource.Path + "_" + subtitleStreamIndex.ToString(CultureInfo.InvariantCulture)).GetMD5() + outputSubtitleExtension;

                var prefix = filename.Slice(0, 1);

                return Path.Join(SubtitleCachePath, prefix, filename);
            }
        }

        /// <inheritdoc />
        public async Task<string> GetSubtitleFileCharacterSet(MediaStream subtitleStream, string language, MediaSourceInfo mediaSource, CancellationToken cancellationToken)
        {
            var subtitleCodec = subtitleStream.Codec;
            var path = subtitleStream.Path;

            if (path.EndsWith(".mks", StringComparison.OrdinalIgnoreCase))
            {
                path = GetSubtitleCachePath(mediaSource, subtitleStream.Index, "." + subtitleCodec);
                await ExtractTextSubtitle(mediaSource, subtitleStream, subtitleCodec, path, cancellationToken)
                    .ConfigureAwait(false);
            }

            using (var stream = await GetStream(path, mediaSource.Protocol, cancellationToken).ConfigureAwait(false))
            {
                var charset = CharsetDetector.DetectFromStream(stream).Detected?.EncodingName ?? string.Empty;

                // UTF16 is automatically converted to UTF8 by FFmpeg, do not specify a character encoding
                if ((path.EndsWith(".ass", StringComparison.Ordinal) || path.EndsWith(".ssa", StringComparison.Ordinal) || path.EndsWith(".srt", StringComparison.Ordinal))
                    && (string.Equals(charset, "utf-16le", StringComparison.OrdinalIgnoreCase)
                        || string.Equals(charset, "utf-16be", StringComparison.OrdinalIgnoreCase)))
                {
                    charset = string.Empty;
                }

                _logger.LogDebug("charset {0} detected for {Path}", charset, path);

                return charset;
            }
        }

        private async Task<Stream> GetStream(string path, MediaProtocol protocol, CancellationToken cancellationToken)
        {
            switch (protocol)
            {
                case MediaProtocol.Http:
                    {
                        using var response = await _httpClientFactory.CreateClient(NamedClient.Default)
                            .GetAsync(new Uri(path), cancellationToken)
                            .ConfigureAwait(false);
                        return await response.Content.ReadAsStreamAsync(cancellationToken).ConfigureAwait(false);
                    }

                case MediaProtocol.File:
                    return AsyncFile.OpenRead(path);
                default:
                    throw new ArgumentOutOfRangeException(nameof(protocol));
            }
        }

        /// <inheritdoc />
        public void Dispose()
        {
            _semaphoreLocks.Dispose();
        }

#pragma warning disable CA1034 // Nested types should not be visible
        // Only public for the unit tests
        public readonly record struct SubtitleInfo
        {
            public string Path { get; init; }

            public MediaProtocol Protocol { get; init; }

            public string Format { get; init; }

            public bool IsExternal { get; init; }
        }
    }
}<|MERGE_RESOLUTION|>--- conflicted
+++ resolved
@@ -1,11 +1,7 @@
 #pragma warning disable CS1591
 
 using System;
-<<<<<<< HEAD
-=======
-using System.Collections.Concurrent;
 using System.Collections.Generic;
->>>>>>> e4f715bb
 using System.Diagnostics;
 using System.Diagnostics.CodeAnalysis;
 using System.Globalization;
@@ -23,7 +19,6 @@
 using MediaBrowser.Controller.Entities;
 using MediaBrowser.Controller.Library;
 using MediaBrowser.Controller.MediaEncoding;
-using MediaBrowser.Controller.Session;
 using MediaBrowser.Model.Dto;
 using MediaBrowser.Model.Entities;
 using MediaBrowser.Model.IO;
@@ -462,7 +457,7 @@
         /// <returns>Task.</returns>
         private async Task ExtractAllTextSubtitles(MediaSourceInfo mediaSource, CancellationToken cancellationToken)
         {
-            var semaphores = new List<SemaphoreSlim>();
+            var locks = new List<AsyncKeyedLockReleaser<string>>();
             var extractableStreams = new List<MediaStream>();
 
             try
@@ -474,16 +469,16 @@
                 {
                     var outputPath = GetSubtitleCachePath(mediaSource, subtitleStream.Index, "." + GetTextSubtitleFormat(subtitleStream));
 
-                    var semaphore = GetLock(outputPath);
-                    await semaphore.WaitAsync(cancellationToken).ConfigureAwait(false);
+                    var @lock = _semaphoreLocks.GetOrAdd(outputPath);
+                    await @lock.SemaphoreSlim.WaitAsync(cancellationToken).ConfigureAwait(false);
 
                     if (File.Exists(outputPath))
                     {
-                        semaphore.Release();
+                        @lock.Dispose();
                         continue;
                     }
 
-                    semaphores.Add(semaphore);
+                    locks.Add(@lock);
                     extractableStreams.Add(subtitleStream);
                 }
 
@@ -498,9 +493,9 @@
             }
             finally
             {
-                foreach (var semaphore in semaphores)
-                {
-                    semaphore.Release();
+                foreach (var @lock in locks)
+                {
+                    @lock.Dispose();
                 }
             }
         }
