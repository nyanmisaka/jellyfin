using System;
using System.Collections.Generic;
using System.Diagnostics;
using System.Linq;
using System.Text;
using System.Text.RegularExpressions;
using Microsoft.Extensions.Logging;

namespace MediaBrowser.MediaEncoding.Encoder
{
    public class EncoderValidator
    {
        private const string DefaultEncoderPath = "ffmpeg";

        private static readonly string[] requiredDecoders = new[]
        {
            "h264",
            "hevc",
            "mpeg2video",
            "mpeg4",
            "msmpeg4",
            "dts",
            "ac3",
            "aac",
            "mp3",
            "h264_qsv",
            "hevc_qsv",
            "mpeg2_qsv",
            "vc1_qsv",
            "vp8_qsv",
            "vp9_qsv",
            "h264_cuvid",
            "hevc_cuvid",
            "mpeg2_cuvid",
            "vc1_cuvid",
            "mpeg4_cuvid",
            "vp8_cuvid",
            "vp9_cuvid",
            "h264_mmal",
            "mpeg2_mmal",
            "mpeg4_mmal",
            "vc1_mmal",
            "h264_mediacodec",
            "hevc_mediacodec",
            "mpeg2_mediacodec",
            "mpeg4_mediacodec",
            "vp8_mediacodec",
            "vp9_mediacodec"
        };

        private static readonly string[] requiredEncoders = new[]
        {
            "libx264",
            "libx265",
            "mpeg4",
            "msmpeg4",
            "libvpx",
            "libvpx-vp9",
            "aac",
<<<<<<< HEAD
            "ac3",
=======
            "libfdk_aac",
>>>>>>> 9a0a4575
            "libmp3lame",
            "libopus",
            "libvorbis",
            "srt",
            "h264_amf",
            "hevc_amf",
            "h264_qsv",
            "hevc_qsv",
            "h264_nvenc",
            "hevc_nvenc",
            "h264_vaapi",
            "hevc_vaapi",
            "h264_omx",
            "hevc_omx",
            "h264_v4l2m2m"
        };

        // Try and use the individual library versions to determine a FFmpeg version
        // This lookup table is to be maintained with the following command line:
        // $ ffmpeg -version | perl -ne ' print "$1=$2.$3," if /^(lib\w+)\s+(\d+)\.\s*(\d+)/'
        private static readonly IReadOnlyDictionary<string, Version> _ffmpegVersionMap = new Dictionary<string, Version>
        {
            { "libavutil=56.31,libavcodec=58.54,libavformat=58.29,libavdevice=58.8,libavfilter=7.57,libswscale=5.5,libswresample=3.5,libpostproc=55.5,", new Version(4, 2) },
            { "libavutil=56.22,libavcodec=58.35,libavformat=58.20,libavdevice=58.5,libavfilter=7.40,libswscale=5.3,libswresample=3.3,libpostproc=55.3,", new Version(4, 1) },
            { "libavutil=56.14,libavcodec=58.18,libavformat=58.12,libavdevice=58.3,libavfilter=7.16,libswscale=5.1,libswresample=3.1,libpostproc=55.1,", new Version(4, 0) },
            { "libavutil=55.78,libavcodec=57.107,libavformat=57.83,libavdevice=57.10,libavfilter=6.107,libswscale=4.8,libswresample=2.9,libpostproc=54.7,", new Version(3, 4) },
            { "libavutil=55.58,libavcodec=57.89,libavformat=57.71,libavdevice=57.6,libavfilter=6.82,libswscale=4.6,libswresample=2.7,libpostproc=54.5,", new Version(3, 3) },
            { "libavutil=55.34,libavcodec=57.64,libavformat=57.56,libavdevice=57.1,libavfilter=6.65,libswscale=4.2,libswresample=2.3,libpostproc=54.1,", new Version(3, 2) },
            { "libavutil=54.31,libavcodec=56.60,libavformat=56.40,libavdevice=56.4,libavfilter=5.40,libswscale=3.1,libswresample=1.2,libpostproc=53.3,", new Version(2, 8) }
        };

        private readonly ILogger _logger;

        private readonly string _encoderPath;

        public EncoderValidator(ILogger logger, string encoderPath = DefaultEncoderPath)
        {
            _logger = logger;
            _encoderPath = encoderPath;
        }

        public static Version MinVersion { get; } = new Version(4, 0);

        public static Version MaxVersion { get; } = null;

        public bool ValidateVersion()
        {
            string output = null;
            try
            {
                output = GetProcessOutput(_encoderPath, "-version");
            }
            catch (Exception ex)
            {
                _logger.LogError(ex, "Error validating encoder");
            }

            if (string.IsNullOrWhiteSpace(output))
            {
                _logger.LogError("FFmpeg validation: The process returned no result");
                return false;
            }

            _logger.LogDebug("ffmpeg output: {Output}", output);

            return ValidateVersionInternal(output);
        }

        internal bool ValidateVersionInternal(string versionOutput)
        {
            if (versionOutput.IndexOf("Libav developers", StringComparison.OrdinalIgnoreCase) != -1)
            {
                _logger.LogError("FFmpeg validation: avconv instead of ffmpeg is not supported");
                return false;
            }

            // Work out what the version under test is
            var version = GetFFmpegVersion(versionOutput);

            _logger.LogInformation("Found ffmpeg version {0}", version != null ? version.ToString() : "unknown");

            if (version == null)
            {
                if (MinVersion != null && MaxVersion != null) // Version is unknown
                {
                    if (MinVersion == MaxVersion)
                    {
                        _logger.LogWarning("FFmpeg validation: We recommend ffmpeg version {0}", MinVersion);
                    }
                    else
                    {
                        _logger.LogWarning("FFmpeg validation: We recommend a minimum of {0} and maximum of {1}", MinVersion, MaxVersion);
                    }
                }

                return false;
            }
            else if (MinVersion != null && version < MinVersion) // Version is below what we recommend
            {
                _logger.LogWarning("FFmpeg validation: The minimum recommended ffmpeg version is {0}", MinVersion);
                return false;
            }
            else if (MaxVersion != null && version > MaxVersion) // Version is above what we recommend
            {
                _logger.LogWarning("FFmpeg validation: The maximum recommended ffmpeg version is {0}", MaxVersion);
                return false;
            }

            return true;
        }

        public IEnumerable<string> GetDecoders() => GetCodecs(Codec.Decoder);

        public IEnumerable<string> GetEncoders() => GetCodecs(Codec.Encoder);

        public IEnumerable<string> GetHwaccels() => GetHwaccelTypes();

        /// <summary>
        /// Using the output from "ffmpeg -version" work out the FFmpeg version.
        /// For pre-built binaries the first line should contain a string like "ffmpeg version x.y", which is easy
        /// to parse.  If this is not available, then we try to match known library versions to FFmpeg versions.
        /// If that fails then we use one of the main libraries to determine if it's new/older than the latest
        /// we have stored.
        /// </summary>
        /// <param name="output"></param>
        /// <returns></returns>
        internal static Version GetFFmpegVersion(string output)
        {
            // For pre-built binaries the FFmpeg version should be mentioned at the very start of the output
            var match = Regex.Match(output, @"^ffmpeg version n?((?:\d+\.?)+)");

            if (match.Success)
            {
                return new Version(match.Groups[1].Value);
            }
            else
            {
                // Create a reduced version string and lookup key from dictionary
                var reducedVersion = GetLibrariesVersionString(output);

                // Try to lookup the string and return Key, otherwise if not found returns null
                return _ffmpegVersionMap.TryGetValue(reducedVersion, out Version version) ? version : null;
            }
        }

        /// <summary>
        /// Grabs the library names and major.minor version numbers from the 'ffmpeg -version' output
        /// and condenses them on to one line.  Output format is "name1=major.minor,name2=major.minor,etc."
        /// </summary>
        /// <param name="output"></param>
        /// <returns></returns>
        private static string GetLibrariesVersionString(string output)
        {
            var rc = new StringBuilder(144);
            foreach (Match m in Regex.Matches(
                output,
                @"((?<name>lib\w+)\s+(?<major>\d+)\.\s*(?<minor>\d+))",
                RegexOptions.Multiline))
            {
                rc.Append(m.Groups["name"])
                    .Append('=')
                    .Append(m.Groups["major"])
                    .Append('.')
                    .Append(m.Groups["minor"])
                    .Append(',');
            }

            return rc.Length == 0 ? null : rc.ToString();
        }

        private enum Codec
        {
            Encoder,
            Decoder
        }

        private IEnumerable<string> GetHwaccelTypes()
        {
            string output = null;
            try
            {
                output = GetProcessOutput(_encoderPath, "-hwaccels");
            }
            catch (Exception ex)
            {
                _logger.LogError(ex, "Error detecting available hwaccel types");
            }

            if (string.IsNullOrWhiteSpace(output))
            {
                return Enumerable.Empty<string>();
            }

            var found = output.Split(new char[] {'\r','\n'},StringSplitOptions.RemoveEmptyEntries).Distinct().ToList();

            found.RemoveAt(0);

            _logger.LogInformation("Available hwaccel types: {Types}", found);

            return found;
        }

        private IEnumerable<string> GetCodecs(Codec codec)
        {
            string codecstr = codec == Codec.Encoder ? "encoders" : "decoders";
            string output = null;
            try
            {
                output = GetProcessOutput(_encoderPath, "-" + codecstr);
            }
            catch (Exception ex)
            {
                _logger.LogError(ex, "Error detecting available {Codec}", codecstr);
            }

            if (string.IsNullOrWhiteSpace(output))
            {
                return Enumerable.Empty<string>();
            }

            var required = codec == Codec.Encoder ? requiredEncoders : requiredDecoders;

            var found = Regex
                .Matches(output, @"^\s\S{6}\s(?<codec>[\w|-]+)\s+.+$", RegexOptions.Multiline)
                .Cast<Match>()
                .Select(x => x.Groups["codec"].Value)
                .Where(x => required.Contains(x));

            _logger.LogInformation("Available {Codec}: {Codecs}", codecstr, found);

            return found;
        }

        private string GetProcessOutput(string path, string arguments)
        {
            using (var process = new Process()
            {
                StartInfo = new ProcessStartInfo(path, arguments)
                {
                    CreateNoWindow = true,
                    UseShellExecute = false,
                    WindowStyle = ProcessWindowStyle.Hidden,
                    ErrorDialog = false,
                    RedirectStandardOutput = true,
                    // ffmpeg uses stderr to log info, don't show this
                    RedirectStandardError = true
                }
            })
            {
                _logger.LogDebug("Running {Path} {Arguments}", path, arguments);

                process.Start();

                return process.StandardOutput.ReadToEnd();
            }
        }
    }
}<|MERGE_RESOLUTION|>--- conflicted
+++ resolved
@@ -57,11 +57,8 @@
             "libvpx",
             "libvpx-vp9",
             "aac",
-<<<<<<< HEAD
             "ac3",
-=======
             "libfdk_aac",
->>>>>>> 9a0a4575
             "libmp3lame",
             "libopus",
             "libvorbis",
