--- conflicted
+++ resolved
@@ -92,14 +92,9 @@
             IMediaSourceManager mediaSourceManager,
             IJsonSerializer jsonSerializer,
             IAuthorizationContext authorizationContext,
-<<<<<<< HEAD
             INetworkManager networkManager,
-            ILoggerFactory loggerFactory,
             EncodingHelper encodingHelper)
-=======
-            INetworkManager networkManager)
             : base(logger, serverConfigurationManager, httpResultFactory)
->>>>>>> 67922dff
         {
             HttpClient = httpClient;
             UserManager = userManager;
@@ -113,11 +108,7 @@
             JsonSerializer = jsonSerializer;
             AuthorizationContext = authorizationContext;
             NetworkManager = networkManager;
-<<<<<<< HEAD
-            _loggerFactory = loggerFactory;
             _encodingHelper = encodingHelper;
-=======
->>>>>>> 67922dff
         }
 
         protected IHttpClient HttpClient { get; private set; }
@@ -243,29 +234,17 @@
             AuthorizationContext.GetAuthorizationInfo(Request).DeviceId = request.DeviceId;
 
             var mediaInfoService = new MediaInfoService(
-<<<<<<< HEAD
-                MediaSourceManager,
-                DeviceManager,
-                LibraryManager,
-                ServerConfigurationManager,
-=======
                 Logger,
                 ServerConfigurationManager,
                 ResultFactory,
                 MediaSourceManager,
                 DeviceManager,
                 LibraryManager,
->>>>>>> 67922dff
                 NetworkManager,
                 MediaEncoder,
                 UserManager,
                 JsonSerializer,
-<<<<<<< HEAD
-                AuthorizationContext,
-                _loggerFactory)
-=======
                 AuthorizationContext)
->>>>>>> 67922dff
             {
                 Request = Request
             };
@@ -300,33 +279,21 @@
             if (!isStatic && string.Equals(mediaSource.TranscodingSubProtocol, "hls", StringComparison.OrdinalIgnoreCase))
             {
                 var service = new DynamicHlsService(
-<<<<<<< HEAD
-                    ServerConfigurationManager,
-=======
                     Logger,
                     ServerConfigurationManager,
                     ResultFactory,
->>>>>>> 67922dff
                     UserManager,
                     LibraryManager,
                     IsoManager,
                     MediaEncoder,
                     FileSystem,
                     DlnaManager,
-<<<<<<< HEAD
-=======
-                    SubtitleEncoder,
->>>>>>> 67922dff
                     DeviceManager,
                     MediaSourceManager,
                     JsonSerializer,
                     AuthorizationContext,
-<<<<<<< HEAD
                     NetworkManager,
                     _encodingHelper)
-=======
-                    NetworkManager)
->>>>>>> 67922dff
                 {
                     Request = Request
                 };
