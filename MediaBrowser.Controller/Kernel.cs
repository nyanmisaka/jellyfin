﻿using MediaBrowser.Common.Kernel;
using MediaBrowser.Common.Logging;
using MediaBrowser.Controller.Entities;
using MediaBrowser.Controller.Entities.TV;
using MediaBrowser.Controller.IO;
using MediaBrowser.Controller.Library;
using MediaBrowser.Controller.Providers;
using MediaBrowser.Controller.Resolvers;
using MediaBrowser.Controller.Weather;
using MediaBrowser.Model.Authentication;
using MediaBrowser.Model.Configuration;
using MediaBrowser.Model.Progress;
using MediaBrowser.Common.Extensions;
using System;
using System.Collections.Generic;
using System.ComponentModel.Composition;
using System.IO;
using System.Linq;
using System.Reflection;
using System.Security.Cryptography;
using System.Text;
using System.Threading.Tasks;

namespace MediaBrowser.Controller
{
    public class Kernel : BaseKernel<ServerConfiguration, ServerApplicationPaths>
    {
        #region Events
        /// <summary>
        /// Fires whenever any validation routine adds or removes items.  The added and removed items are properties of the args.
        /// *** Will fire asynchronously. ***
        /// </summary>
        public event EventHandler<ChildrenChangedEventArgs> LibraryChanged;
        public void OnLibraryChanged(ChildrenChangedEventArgs args)
        {
            if (LibraryChanged != null)
            {
                Task.Run(() => LibraryChanged(this, args));
            }
        }

        #endregion
        public static Kernel Instance { get; private set; }

        public ItemController ItemController { get; private set; }
        public WeatherClient WeatherClient { get; private set; }

        public IEnumerable<User> Users { get; private set; }
        public Folder RootFolder { get; private set; }

        private DirectoryWatchers DirectoryWatchers { get; set; }

        private string MediaRootFolderPath
        {
            get
            {
                return ApplicationPaths.RootFolderPath;
            }
        }

        public override KernelContext KernelContext
        {
            get { return KernelContext.Server; }
        }

        /// <summary>
        /// Gets the list of currently registered metadata prvoiders
        /// </summary>
        [ImportMany(typeof(BaseMetadataProvider))]
        private IEnumerable<BaseMetadataProvider> MetadataProvidersEnumerable { get; set; }

        /// <summary>
        /// Once MEF has loaded the resolvers, sort them by priority and store them in this array
        /// Given the sheer number of times they'll be iterated over it'll be faster to loop through an array
        /// </summary>
        private BaseMetadataProvider[] MetadataProviders { get; set; }

        /// <summary>
        /// Gets the list of currently registered entity resolvers
        /// </summary>
        [ImportMany(typeof(IBaseItemResolver))]
        private IEnumerable<IBaseItemResolver> EntityResolversEnumerable { get; set; }

        /// <summary>
        /// Once MEF has loaded the resolvers, sort them by priority and store them in this array
        /// Given the sheer number of times they'll be iterated over it'll be faster to loop through an array
        /// </summary>
        internal IBaseItemResolver[] EntityResolvers { get; private set; }

        /// <summary>
        /// Creates a kernel based on a Data path, which is akin to our current programdata path
        /// </summary>
        public Kernel()
            : base()
        {
            Instance = this;
        }

        /// <summary>
        /// Performs initializations that only occur once
        /// </summary>
        protected override void InitializeInternal(IProgress<TaskProgress> progress)
        {
            ItemController = new ItemController();
            DirectoryWatchers = new DirectoryWatchers();

<<<<<<< HEAD
            ItemController.PreBeginResolvePath += ItemController_PreBeginResolvePath;
            ItemController.BeginResolvePath += ItemController_BeginResolvePath;

            base.InitializeInternal(progress);
=======
>>>>>>> 946c0e82
        }

        /// <summary>
        /// Performs initializations that can be reloaded at anytime
        /// </summary>
        public override async Task Reload(IProgress<TaskProgress> progress)
        {
            await base.Reload(progress).ConfigureAwait(false);

            ReloadWeatherClient();

            ExtractFFMpeg();

            progress.Report(new TaskProgress { Description = "Loading Users" });
            ReloadUsers();

            progress.Report(new TaskProgress { Description = "Loading Media Library" });
            await ReloadRoot(allowInternetProviders: false).ConfigureAwait(false);
        }

        /// <summary>
        /// Completely disposes the Kernel
        /// </summary>
        public override void Dispose()
        {
            base.Dispose();

            DirectoryWatchers.Stop();

<<<<<<< HEAD
            DisposeWeatherClient();

            ItemController.PreBeginResolvePath -= ItemController_PreBeginResolvePath;
            ItemController.BeginResolvePath -= ItemController_BeginResolvePath;
=======
            progress.Report(new TaskProgress() { Description = "Loading Complete", PercentComplete = 100 });

            //watch the root folder children for changes
            RootFolder.ChildrenChanged += RootFolder_ChildrenChanged;

>>>>>>> 946c0e82
        }

        protected override void OnComposablePartsLoaded()
        {
            // The base class will start up all the plugins
            base.OnComposablePartsLoaded();

            // Sort the resolvers by priority
            EntityResolvers = EntityResolversEnumerable.OrderBy(e => e.Priority).ToArray();

            // Sort the providers by priority
            MetadataProviders = MetadataProvidersEnumerable.OrderBy(e => e.Priority).ToArray();
        }

        public BaseItem ResolveItem(ItemResolveEventArgs args)
        {
            // Try first priority resolvers
            for (int i = 0; i < EntityResolvers.Length; i++)
            {
                var item = EntityResolvers[i].ResolvePath(args);

                if (item != null)
                {
                    item.ResolveArgs = args;
                    return item;
                }
            }

            return null;
        }

        private void ReloadUsers()
        {
            Users = GetAllUsers();
        }

        /// <summary>
        /// Reloads the root media folder
        /// </summary>
        public async Task ReloadRoot(bool allowInternetProviders = true)
        {
            if (!Directory.Exists(MediaRootFolderPath))
            {
                Directory.CreateDirectory(MediaRootFolderPath);
            }

            DirectoryWatchers.Stop();

            RootFolder = await ItemController.GetItem(MediaRootFolderPath, allowInternetProviders: allowInternetProviders).ConfigureAwait(false) as Folder;

            DirectoryWatchers.Start();
        }

        void RootFolder_ChildrenChanged(object sender, ChildrenChangedEventArgs e)
        {
            Logger.LogDebugInfo("Root Folder Children Changed.  Added: " + e.ItemsAdded.Count + " Removed: " + e.ItemsRemoved.Count());
            //re-start the directory watchers
            DirectoryWatchers.Stop();
            DirectoryWatchers.Start();
            var allChildren = RootFolder.RecursiveChildren;
            Logger.LogInfo(string.Format("Loading complete.  Movies: {0} Episodes: {1}", allChildren.OfType<Entities.Movies.Movie>().Count(), allChildren.OfType<Entities.TV.Episode>().Count()));
        }

        /// <summary>
        /// Gets the default user to use when EnableUserProfiles is false
        /// </summary>
        public User GetDefaultUser()
        {
            User user = Users.FirstOrDefault();

            return user;
        }

        /// <summary>
        /// Persists a User
        /// </summary>
        public void SaveUser(User user)
        {

        }

        /// <summary>
        /// Authenticates a User and returns a result indicating whether or not it succeeded
        /// </summary>
        public AuthenticationResult AuthenticateUser(User user, string password)
        {
            var result = new AuthenticationResult();

            // When EnableUserProfiles is false, only the default User can login
            if (!Configuration.EnableUserProfiles)
            {
                result.Success = user.Id == GetDefaultUser().Id;
            }
            else if (string.IsNullOrEmpty(user.Password))
            {
                result.Success = true;
            }
            else
            {
                password = password ?? string.Empty;
                result.Success = password.GetMD5().ToString().Equals(user.Password);
            }

            // Update LastActivityDate and LastLoginDate, then save
            if (result.Success)
            {
                user.LastActivityDate = user.LastLoginDate = DateTime.UtcNow;
                SaveUser(user);
            }

            return result;
        }

        public async Task ReloadItem(BaseItem item)
        {
            var folder = item as Folder;

            if (folder != null && folder.IsRoot)
            {
                await ReloadRoot().ConfigureAwait(false);
            }
            else
            {
                if (!Directory.Exists(item.Path) && !File.Exists(item.Path))
                {
                    await ReloadItem(item.Parent).ConfigureAwait(false);
                    return;
                }

                BaseItem newItem = await ItemController.GetItem(item.Path, item.Parent).ConfigureAwait(false);

                List<BaseItem> children = item.Parent.Children.ToList();

                int index = children.IndexOf(item);

                children.RemoveAt(index);

                children.Insert(index, newItem);

                //item.Parent.ActualChildren = children.ToArray();
            }
        }

        /// <summary>
        /// Finds a library item by Id
        /// </summary>
        public BaseItem GetItemById(Guid id)
        {
            if (id == Guid.Empty)
            {
                return RootFolder;
            }

            return RootFolder.FindItemById(id);
        }

        /// <summary>
        /// Gets all users within the system
        /// </summary>
        private IEnumerable<User> GetAllUsers()
        {
            var list = new List<User>();

            // Return a dummy user for now since all calls to get items requre a userId
            var user = new User { };

            user.Name = "Default User";
            user.Id = Guid.Parse("5d1cf7fce25943b790d140095457a42b");
            user.PrimaryImagePath = "D:\\Video\\TV\\Archer (2009)\\backdrop.jpg";
            list.Add(user);

            user = new User { };
            user.Name = "Abobader";
            user.Id = Guid.NewGuid();
            user.LastLoginDate = DateTime.UtcNow.AddDays(-1);
            user.LastActivityDate = DateTime.UtcNow.AddHours(-3);
            user.Password = ("1234").GetMD5().ToString();
            list.Add(user);

            user = new User { };
            user.Name = "Scottisafool";
            user.Id = Guid.NewGuid();
            list.Add(user);

            user = new User { };
            user.Name = "Redshirt";
            user.Id = Guid.NewGuid();
            list.Add(user);

            /*user = new User();
            user.Name = "Test User 4";
            user.Id = Guid.NewGuid();
            list.Add(user);

            user = new User();
            user.Name = "Test User 5";
            user.Id = Guid.NewGuid();
            list.Add(user);

            user = new User();
            user.Name = "Test User 6";
            user.Id = Guid.NewGuid();
            list.Add(user);*/

            return list;
        }

        /// <summary>
        /// Runs all metadata providers for an entity
        /// </summary>
        internal async Task ExecuteMetadataProviders(BaseEntity item, bool allowInternetProviders = true)
        {
            // Run them sequentially in order of priority
            for (int i = 0; i < MetadataProviders.Length; i++)
            {
                var provider = MetadataProviders[i];

                // Skip if internet providers are currently disabled
                if (provider.RequiresInternet && (!Configuration.EnableInternetProviders || !allowInternetProviders))
                {
                    continue;
                }

                // Skip if the provider doesn't support the current item
                if (!provider.Supports(item))
                {
                    continue;
                }

                try
                {
                    await provider.FetchAsync(item, item.ResolveArgs).ConfigureAwait(false);
                }
                catch (Exception ex)
                {
                    Logger.LogException(ex);
                }
            }
        }

        private void ExtractFFMpeg()
        {
            ExtractFFMpeg(ApplicationPaths.FFMpegPath);
            ExtractFFMpeg(ApplicationPaths.FFProbePath);
        }

        /// <summary>
        /// Run these during Init.
        /// Can't run do this on-demand because there will be multiple workers accessing them at once and we'd have to lock them
        /// </summary>
        private void ExtractFFMpeg(string exe)
        {
            if (File.Exists(exe))
            {
                File.Delete(exe);
            }

            // Extract exe
            using (Stream stream = Assembly.GetExecutingAssembly().GetManifestResourceStream("MediaBrowser.Controller.FFMpeg." + Path.GetFileName(exe)))
            {
                using (var fileStream = new FileStream(exe, FileMode.Create))
                {
                    stream.CopyTo(fileStream);
                }
            }
        }

        /// <summary>
        /// Disposes the current WeatherClient
        /// </summary>
        private void DisposeWeatherClient()
        {
            if (WeatherClient != null)
            {
                WeatherClient.Dispose();
            }
        }

        /// <summary>
        /// Disposes the current WeatherClient and creates a new one
        /// </summary>
        private void ReloadWeatherClient()
        {
            DisposeWeatherClient();

            WeatherClient = new WeatherClient();
        }
    }
}
<|MERGE_RESOLUTION|>--- conflicted
+++ resolved
@@ -1,443 +1,430 @@
-﻿using MediaBrowser.Common.Kernel;
-using MediaBrowser.Common.Logging;
-using MediaBrowser.Controller.Entities;
-using MediaBrowser.Controller.Entities.TV;
-using MediaBrowser.Controller.IO;
-using MediaBrowser.Controller.Library;
-using MediaBrowser.Controller.Providers;
-using MediaBrowser.Controller.Resolvers;
-using MediaBrowser.Controller.Weather;
-using MediaBrowser.Model.Authentication;
-using MediaBrowser.Model.Configuration;
-using MediaBrowser.Model.Progress;
-using MediaBrowser.Common.Extensions;
-using System;
-using System.Collections.Generic;
-using System.ComponentModel.Composition;
-using System.IO;
-using System.Linq;
-using System.Reflection;
-using System.Security.Cryptography;
-using System.Text;
-using System.Threading.Tasks;
-
-namespace MediaBrowser.Controller
-{
-    public class Kernel : BaseKernel<ServerConfiguration, ServerApplicationPaths>
-    {
-        #region Events
-        /// <summary>
-        /// Fires whenever any validation routine adds or removes items.  The added and removed items are properties of the args.
-        /// *** Will fire asynchronously. ***
-        /// </summary>
-        public event EventHandler<ChildrenChangedEventArgs> LibraryChanged;
-        public void OnLibraryChanged(ChildrenChangedEventArgs args)
-        {
-            if (LibraryChanged != null)
-            {
-                Task.Run(() => LibraryChanged(this, args));
-            }
-        }
-
-        #endregion
-        public static Kernel Instance { get; private set; }
-
-        public ItemController ItemController { get; private set; }
-        public WeatherClient WeatherClient { get; private set; }
-
-        public IEnumerable<User> Users { get; private set; }
-        public Folder RootFolder { get; private set; }
-
-        private DirectoryWatchers DirectoryWatchers { get; set; }
-
-        private string MediaRootFolderPath
-        {
-            get
-            {
-                return ApplicationPaths.RootFolderPath;
-            }
-        }
-
-        public override KernelContext KernelContext
-        {
-            get { return KernelContext.Server; }
-        }
-
-        /// <summary>
-        /// Gets the list of currently registered metadata prvoiders
-        /// </summary>
-        [ImportMany(typeof(BaseMetadataProvider))]
-        private IEnumerable<BaseMetadataProvider> MetadataProvidersEnumerable { get; set; }
-
-        /// <summary>
-        /// Once MEF has loaded the resolvers, sort them by priority and store them in this array
-        /// Given the sheer number of times they'll be iterated over it'll be faster to loop through an array
-        /// </summary>
-        private BaseMetadataProvider[] MetadataProviders { get; set; }
-
-        /// <summary>
-        /// Gets the list of currently registered entity resolvers
-        /// </summary>
-        [ImportMany(typeof(IBaseItemResolver))]
-        private IEnumerable<IBaseItemResolver> EntityResolversEnumerable { get; set; }
-
-        /// <summary>
-        /// Once MEF has loaded the resolvers, sort them by priority and store them in this array
-        /// Given the sheer number of times they'll be iterated over it'll be faster to loop through an array
-        /// </summary>
-        internal IBaseItemResolver[] EntityResolvers { get; private set; }
-
-        /// <summary>
-        /// Creates a kernel based on a Data path, which is akin to our current programdata path
-        /// </summary>
-        public Kernel()
-            : base()
-        {
-            Instance = this;
-        }
-
-        /// <summary>
-        /// Performs initializations that only occur once
-        /// </summary>
-        protected override void InitializeInternal(IProgress<TaskProgress> progress)
-        {
-            ItemController = new ItemController();
-            DirectoryWatchers = new DirectoryWatchers();
-
-<<<<<<< HEAD
-            ItemController.PreBeginResolvePath += ItemController_PreBeginResolvePath;
-            ItemController.BeginResolvePath += ItemController_BeginResolvePath;
-
-            base.InitializeInternal(progress);
-=======
->>>>>>> 946c0e82
-        }
-
-        /// <summary>
-        /// Performs initializations that can be reloaded at anytime
-        /// </summary>
-        public override async Task Reload(IProgress<TaskProgress> progress)
-        {
-            await base.Reload(progress).ConfigureAwait(false);
-
-            ReloadWeatherClient();
-
-            ExtractFFMpeg();
-
-            progress.Report(new TaskProgress { Description = "Loading Users" });
-            ReloadUsers();
-
-            progress.Report(new TaskProgress { Description = "Loading Media Library" });
-            await ReloadRoot(allowInternetProviders: false).ConfigureAwait(false);
-        }
-
-        /// <summary>
-        /// Completely disposes the Kernel
-        /// </summary>
-        public override void Dispose()
-        {
-            base.Dispose();
-
-            DirectoryWatchers.Stop();
-
-<<<<<<< HEAD
-            DisposeWeatherClient();
-
-            ItemController.PreBeginResolvePath -= ItemController_PreBeginResolvePath;
-            ItemController.BeginResolvePath -= ItemController_BeginResolvePath;
-=======
-            progress.Report(new TaskProgress() { Description = "Loading Complete", PercentComplete = 100 });
-
-            //watch the root folder children for changes
-            RootFolder.ChildrenChanged += RootFolder_ChildrenChanged;
-
->>>>>>> 946c0e82
-        }
-
-        protected override void OnComposablePartsLoaded()
-        {
-            // The base class will start up all the plugins
-            base.OnComposablePartsLoaded();
-
-            // Sort the resolvers by priority
-            EntityResolvers = EntityResolversEnumerable.OrderBy(e => e.Priority).ToArray();
-
-            // Sort the providers by priority
-            MetadataProviders = MetadataProvidersEnumerable.OrderBy(e => e.Priority).ToArray();
-        }
-
-        public BaseItem ResolveItem(ItemResolveEventArgs args)
-        {
-            // Try first priority resolvers
-            for (int i = 0; i < EntityResolvers.Length; i++)
-            {
-                var item = EntityResolvers[i].ResolvePath(args);
-
-                if (item != null)
-                {
-                    item.ResolveArgs = args;
-                    return item;
-                }
-            }
-
-            return null;
-        }
-
-        private void ReloadUsers()
-        {
-            Users = GetAllUsers();
-        }
-
-        /// <summary>
-        /// Reloads the root media folder
-        /// </summary>
-        public async Task ReloadRoot(bool allowInternetProviders = true)
-        {
-            if (!Directory.Exists(MediaRootFolderPath))
-            {
-                Directory.CreateDirectory(MediaRootFolderPath);
-            }
-
-            DirectoryWatchers.Stop();
-
-            RootFolder = await ItemController.GetItem(MediaRootFolderPath, allowInternetProviders: allowInternetProviders).ConfigureAwait(false) as Folder;
-
-            DirectoryWatchers.Start();
-        }
-
-        void RootFolder_ChildrenChanged(object sender, ChildrenChangedEventArgs e)
-        {
-            Logger.LogDebugInfo("Root Folder Children Changed.  Added: " + e.ItemsAdded.Count + " Removed: " + e.ItemsRemoved.Count());
-            //re-start the directory watchers
-            DirectoryWatchers.Stop();
-            DirectoryWatchers.Start();
-            var allChildren = RootFolder.RecursiveChildren;
-            Logger.LogInfo(string.Format("Loading complete.  Movies: {0} Episodes: {1}", allChildren.OfType<Entities.Movies.Movie>().Count(), allChildren.OfType<Entities.TV.Episode>().Count()));
-        }
-
-        /// <summary>
-        /// Gets the default user to use when EnableUserProfiles is false
-        /// </summary>
-        public User GetDefaultUser()
-        {
-            User user = Users.FirstOrDefault();
-
-            return user;
-        }
-
-        /// <summary>
-        /// Persists a User
-        /// </summary>
-        public void SaveUser(User user)
-        {
-
-        }
-
-        /// <summary>
-        /// Authenticates a User and returns a result indicating whether or not it succeeded
-        /// </summary>
-        public AuthenticationResult AuthenticateUser(User user, string password)
-        {
-            var result = new AuthenticationResult();
-
-            // When EnableUserProfiles is false, only the default User can login
-            if (!Configuration.EnableUserProfiles)
-            {
-                result.Success = user.Id == GetDefaultUser().Id;
-            }
-            else if (string.IsNullOrEmpty(user.Password))
-            {
-                result.Success = true;
-            }
-            else
-            {
-                password = password ?? string.Empty;
-                result.Success = password.GetMD5().ToString().Equals(user.Password);
-            }
-
-            // Update LastActivityDate and LastLoginDate, then save
-            if (result.Success)
-            {
-                user.LastActivityDate = user.LastLoginDate = DateTime.UtcNow;
-                SaveUser(user);
-            }
-
-            return result;
-        }
-
-        public async Task ReloadItem(BaseItem item)
-        {
-            var folder = item as Folder;
-
-            if (folder != null && folder.IsRoot)
-            {
-                await ReloadRoot().ConfigureAwait(false);
-            }
-            else
-            {
-                if (!Directory.Exists(item.Path) && !File.Exists(item.Path))
-                {
-                    await ReloadItem(item.Parent).ConfigureAwait(false);
-                    return;
-                }
-
-                BaseItem newItem = await ItemController.GetItem(item.Path, item.Parent).ConfigureAwait(false);
-
-                List<BaseItem> children = item.Parent.Children.ToList();
-
-                int index = children.IndexOf(item);
-
-                children.RemoveAt(index);
-
-                children.Insert(index, newItem);
-
-                //item.Parent.ActualChildren = children.ToArray();
-            }
-        }
-
-        /// <summary>
-        /// Finds a library item by Id
-        /// </summary>
-        public BaseItem GetItemById(Guid id)
-        {
-            if (id == Guid.Empty)
-            {
-                return RootFolder;
-            }
-
-            return RootFolder.FindItemById(id);
-        }
-
-        /// <summary>
-        /// Gets all users within the system
-        /// </summary>
-        private IEnumerable<User> GetAllUsers()
-        {
-            var list = new List<User>();
-
-            // Return a dummy user for now since all calls to get items requre a userId
-            var user = new User { };
-
-            user.Name = "Default User";
-            user.Id = Guid.Parse("5d1cf7fce25943b790d140095457a42b");
-            user.PrimaryImagePath = "D:\\Video\\TV\\Archer (2009)\\backdrop.jpg";
-            list.Add(user);
-
-            user = new User { };
-            user.Name = "Abobader";
-            user.Id = Guid.NewGuid();
-            user.LastLoginDate = DateTime.UtcNow.AddDays(-1);
-            user.LastActivityDate = DateTime.UtcNow.AddHours(-3);
-            user.Password = ("1234").GetMD5().ToString();
-            list.Add(user);
-
-            user = new User { };
-            user.Name = "Scottisafool";
-            user.Id = Guid.NewGuid();
-            list.Add(user);
-
-            user = new User { };
-            user.Name = "Redshirt";
-            user.Id = Guid.NewGuid();
-            list.Add(user);
-
-            /*user = new User();
-            user.Name = "Test User 4";
-            user.Id = Guid.NewGuid();
-            list.Add(user);
-
-            user = new User();
-            user.Name = "Test User 5";
-            user.Id = Guid.NewGuid();
-            list.Add(user);
-
-            user = new User();
-            user.Name = "Test User 6";
-            user.Id = Guid.NewGuid();
-            list.Add(user);*/
-
-            return list;
-        }
-
-        /// <summary>
-        /// Runs all metadata providers for an entity
-        /// </summary>
-        internal async Task ExecuteMetadataProviders(BaseEntity item, bool allowInternetProviders = true)
-        {
-            // Run them sequentially in order of priority
-            for (int i = 0; i < MetadataProviders.Length; i++)
-            {
-                var provider = MetadataProviders[i];
-
-                // Skip if internet providers are currently disabled
-                if (provider.RequiresInternet && (!Configuration.EnableInternetProviders || !allowInternetProviders))
-                {
-                    continue;
-                }
-
-                // Skip if the provider doesn't support the current item
-                if (!provider.Supports(item))
-                {
-                    continue;
-                }
-
-                try
-                {
-                    await provider.FetchAsync(item, item.ResolveArgs).ConfigureAwait(false);
-                }
-                catch (Exception ex)
-                {
-                    Logger.LogException(ex);
-                }
-            }
-        }
-
-        private void ExtractFFMpeg()
-        {
-            ExtractFFMpeg(ApplicationPaths.FFMpegPath);
-            ExtractFFMpeg(ApplicationPaths.FFProbePath);
-        }
-
-        /// <summary>
-        /// Run these during Init.
-        /// Can't run do this on-demand because there will be multiple workers accessing them at once and we'd have to lock them
-        /// </summary>
-        private void ExtractFFMpeg(string exe)
-        {
-            if (File.Exists(exe))
-            {
-                File.Delete(exe);
-            }
-
-            // Extract exe
-            using (Stream stream = Assembly.GetExecutingAssembly().GetManifestResourceStream("MediaBrowser.Controller.FFMpeg." + Path.GetFileName(exe)))
-            {
-                using (var fileStream = new FileStream(exe, FileMode.Create))
-                {
-                    stream.CopyTo(fileStream);
-                }
-            }
-        }
-
-        /// <summary>
-        /// Disposes the current WeatherClient
-        /// </summary>
-        private void DisposeWeatherClient()
-        {
-            if (WeatherClient != null)
-            {
-                WeatherClient.Dispose();
-            }
-        }
-
-        /// <summary>
-        /// Disposes the current WeatherClient and creates a new one
-        /// </summary>
-        private void ReloadWeatherClient()
-        {
-            DisposeWeatherClient();
-
-            WeatherClient = new WeatherClient();
-        }
-    }
-}
+﻿using MediaBrowser.Common.Kernel;
+using MediaBrowser.Common.Logging;
+using MediaBrowser.Controller.Entities;
+using MediaBrowser.Controller.Entities.TV;
+using MediaBrowser.Controller.IO;
+using MediaBrowser.Controller.Library;
+using MediaBrowser.Controller.Providers;
+using MediaBrowser.Controller.Resolvers;
+using MediaBrowser.Controller.Weather;
+using MediaBrowser.Model.Authentication;
+using MediaBrowser.Model.Configuration;
+using MediaBrowser.Model.Progress;
+using MediaBrowser.Common.Extensions;
+using System;
+using System.Collections.Generic;
+using System.ComponentModel.Composition;
+using System.IO;
+using System.Linq;
+using System.Reflection;
+using System.Security.Cryptography;
+using System.Text;
+using System.Threading.Tasks;
+
+namespace MediaBrowser.Controller
+{
+    public class Kernel : BaseKernel<ServerConfiguration, ServerApplicationPaths>
+    {
+        #region Events
+        /// <summary>
+        /// Fires whenever any validation routine adds or removes items.  The added and removed items are properties of the args.
+        /// *** Will fire asynchronously. ***
+        /// </summary>
+        public event EventHandler<ChildrenChangedEventArgs> LibraryChanged;
+        public void OnLibraryChanged(ChildrenChangedEventArgs args)
+        {
+            if (LibraryChanged != null)
+            {
+                Task.Run(() => LibraryChanged(this, args));
+            }
+        }
+
+        #endregion
+        public static Kernel Instance { get; private set; }
+
+        public ItemController ItemController { get; private set; }
+        public WeatherClient WeatherClient { get; private set; }
+
+        public IEnumerable<User> Users { get; private set; }
+        public Folder RootFolder { get; private set; }
+
+        private DirectoryWatchers DirectoryWatchers { get; set; }
+
+        private string MediaRootFolderPath
+        {
+            get
+            {
+                return ApplicationPaths.RootFolderPath;
+            }
+        }
+
+        public override KernelContext KernelContext
+        {
+            get { return KernelContext.Server; }
+        }
+
+        /// <summary>
+        /// Gets the list of currently registered metadata prvoiders
+        /// </summary>
+        [ImportMany(typeof(BaseMetadataProvider))]
+        private IEnumerable<BaseMetadataProvider> MetadataProvidersEnumerable { get; set; }
+
+        /// <summary>
+        /// Once MEF has loaded the resolvers, sort them by priority and store them in this array
+        /// Given the sheer number of times they'll be iterated over it'll be faster to loop through an array
+        /// </summary>
+        private BaseMetadataProvider[] MetadataProviders { get; set; }
+
+        /// <summary>
+        /// Gets the list of currently registered entity resolvers
+        /// </summary>
+        [ImportMany(typeof(IBaseItemResolver))]
+        private IEnumerable<IBaseItemResolver> EntityResolversEnumerable { get; set; }
+
+        /// <summary>
+        /// Once MEF has loaded the resolvers, sort them by priority and store them in this array
+        /// Given the sheer number of times they'll be iterated over it'll be faster to loop through an array
+        /// </summary>
+        internal IBaseItemResolver[] EntityResolvers { get; private set; }
+
+        /// <summary>
+        /// Creates a kernel based on a Data path, which is akin to our current programdata path
+        /// </summary>
+        public Kernel()
+            : base()
+        {
+            Instance = this;
+        }
+
+        /// <summary>
+        /// Performs initializations that only occur once
+        /// </summary>
+        protected override void InitializeInternal(IProgress<TaskProgress> progress)
+        {
+            ItemController = new ItemController();
+            DirectoryWatchers = new DirectoryWatchers();
+
+
+            base.InitializeInternal(progress);
+        }
+
+        /// <summary>
+        /// Performs initializations that can be reloaded at anytime
+        /// </summary>
+        public override async Task Reload(IProgress<TaskProgress> progress)
+        {
+            await base.Reload(progress).ConfigureAwait(false);
+
+            ReloadWeatherClient();
+
+            ExtractFFMpeg();
+
+            progress.Report(new TaskProgress { Description = "Loading Users" });
+            ReloadUsers();
+
+            progress.Report(new TaskProgress { Description = "Loading Media Library" });
+            await ReloadRoot(allowInternetProviders: false).ConfigureAwait(false);
+        }
+
+        /// <summary>
+        /// Completely disposes the Kernel
+        /// </summary>
+        public override void Dispose()
+        {
+            base.Dispose();
+
+            DirectoryWatchers.Stop();
+
+            DisposeWeatherClient();
+
+            ItemController.PreBeginResolvePath -= ItemController_PreBeginResolvePath;
+            ItemController.BeginResolvePath -= ItemController_BeginResolvePath;
+        }
+
+        protected override void OnComposablePartsLoaded()
+        {
+            // The base class will start up all the plugins
+            base.OnComposablePartsLoaded();
+
+            // Sort the resolvers by priority
+            EntityResolvers = EntityResolversEnumerable.OrderBy(e => e.Priority).ToArray();
+
+            // Sort the providers by priority
+            MetadataProviders = MetadataProvidersEnumerable.OrderBy(e => e.Priority).ToArray();
+        }
+
+        public BaseItem ResolveItem(ItemResolveEventArgs args)
+        {
+            // Try first priority resolvers
+            for (int i = 0; i < EntityResolvers.Length; i++)
+            {
+                var item = EntityResolvers[i].ResolvePath(args);
+
+                if (item != null)
+                {
+                    item.ResolveArgs = args;
+                    return item;
+                }
+            }
+
+            return null;
+        }
+
+        private void ReloadUsers()
+        {
+            Users = GetAllUsers();
+        }
+
+        /// <summary>
+        /// Reloads the root media folder
+        /// </summary>
+        public async Task ReloadRoot(bool allowInternetProviders = true)
+        {
+            if (!Directory.Exists(MediaRootFolderPath))
+            {
+                Directory.CreateDirectory(MediaRootFolderPath);
+            }
+
+            DirectoryWatchers.Stop();
+
+            RootFolder = await ItemController.GetItem(MediaRootFolderPath, allowInternetProviders: allowInternetProviders).ConfigureAwait(false) as Folder;
+
+            DirectoryWatchers.Start();
+        }
+
+        void RootFolder_ChildrenChanged(object sender, ChildrenChangedEventArgs e)
+        {
+            Logger.LogDebugInfo("Root Folder Children Changed.  Added: " + e.ItemsAdded.Count + " Removed: " + e.ItemsRemoved.Count());
+            //re-start the directory watchers
+            DirectoryWatchers.Stop();
+            DirectoryWatchers.Start();
+            var allChildren = RootFolder.RecursiveChildren;
+            Logger.LogInfo(string.Format("Loading complete.  Movies: {0} Episodes: {1}", allChildren.OfType<Entities.Movies.Movie>().Count(), allChildren.OfType<Entities.TV.Episode>().Count()));
+        }
+
+        /// <summary>
+        /// Gets the default user to use when EnableUserProfiles is false
+        /// </summary>
+        public User GetDefaultUser()
+        {
+            User user = Users.FirstOrDefault();
+
+            return user;
+        }
+
+        /// <summary>
+        /// Persists a User
+        /// </summary>
+        public void SaveUser(User user)
+        {
+
+        }
+
+        /// <summary>
+        /// Authenticates a User and returns a result indicating whether or not it succeeded
+        /// </summary>
+        public AuthenticationResult AuthenticateUser(User user, string password)
+        {
+            var result = new AuthenticationResult();
+
+            // When EnableUserProfiles is false, only the default User can login
+            if (!Configuration.EnableUserProfiles)
+            {
+                result.Success = user.Id == GetDefaultUser().Id;
+            }
+            else if (string.IsNullOrEmpty(user.Password))
+            {
+                result.Success = true;
+            }
+            else
+            {
+                password = password ?? string.Empty;
+                result.Success = password.GetMD5().ToString().Equals(user.Password);
+            }
+
+            // Update LastActivityDate and LastLoginDate, then save
+            if (result.Success)
+            {
+                user.LastActivityDate = user.LastLoginDate = DateTime.UtcNow;
+                SaveUser(user);
+            }
+
+            return result;
+        }
+
+        public async Task ReloadItem(BaseItem item)
+        {
+            var folder = item as Folder;
+
+            if (folder != null && folder.IsRoot)
+            {
+                await ReloadRoot().ConfigureAwait(false);
+            }
+            else
+            {
+                if (!Directory.Exists(item.Path) && !File.Exists(item.Path))
+                {
+                    await ReloadItem(item.Parent).ConfigureAwait(false);
+                    return;
+                }
+
+                BaseItem newItem = await ItemController.GetItem(item.Path, item.Parent).ConfigureAwait(false);
+
+                List<BaseItem> children = item.Parent.Children.ToList();
+
+                int index = children.IndexOf(item);
+
+                children.RemoveAt(index);
+
+                children.Insert(index, newItem);
+
+                //item.Parent.ActualChildren = children.ToArray();
+            }
+        }
+
+        /// <summary>
+        /// Finds a library item by Id
+        /// </summary>
+        public BaseItem GetItemById(Guid id)
+        {
+            if (id == Guid.Empty)
+            {
+                return RootFolder;
+            }
+
+            return RootFolder.FindItemById(id);
+        }
+
+        /// <summary>
+        /// Gets all users within the system
+        /// </summary>
+        private IEnumerable<User> GetAllUsers()
+        {
+            var list = new List<User>();
+
+            // Return a dummy user for now since all calls to get items requre a userId
+            var user = new User { };
+
+            user.Name = "Default User";
+            user.Id = Guid.Parse("5d1cf7fce25943b790d140095457a42b");
+            user.PrimaryImagePath = "D:\\Video\\TV\\Archer (2009)\\backdrop.jpg";
+            list.Add(user);
+
+            user = new User { };
+            user.Name = "Abobader";
+            user.Id = Guid.NewGuid();
+            user.LastLoginDate = DateTime.UtcNow.AddDays(-1);
+            user.LastActivityDate = DateTime.UtcNow.AddHours(-3);
+            user.Password = ("1234").GetMD5().ToString();
+            list.Add(user);
+
+            user = new User { };
+            user.Name = "Scottisafool";
+            user.Id = Guid.NewGuid();
+            list.Add(user);
+
+            user = new User { };
+            user.Name = "Redshirt";
+            user.Id = Guid.NewGuid();
+            list.Add(user);
+
+            /*user = new User();
+            user.Name = "Test User 4";
+            user.Id = Guid.NewGuid();
+            list.Add(user);
+
+            user = new User();
+            user.Name = "Test User 5";
+            user.Id = Guid.NewGuid();
+            list.Add(user);
+
+            user = new User();
+            user.Name = "Test User 6";
+            user.Id = Guid.NewGuid();
+            list.Add(user);*/
+
+            return list;
+        }
+
+        /// <summary>
+        /// Runs all metadata providers for an entity
+        /// </summary>
+        internal async Task ExecuteMetadataProviders(BaseEntity item, bool allowInternetProviders = true)
+        {
+            // Run them sequentially in order of priority
+            for (int i = 0; i < MetadataProviders.Length; i++)
+            {
+                var provider = MetadataProviders[i];
+
+                // Skip if internet providers are currently disabled
+                if (provider.RequiresInternet && (!Configuration.EnableInternetProviders || !allowInternetProviders))
+                {
+                    continue;
+                }
+
+                // Skip if the provider doesn't support the current item
+                if (!provider.Supports(item))
+                {
+                    continue;
+                }
+
+                try
+                {
+                    await provider.FetchAsync(item, item.ResolveArgs).ConfigureAwait(false);
+                }
+                catch (Exception ex)
+                {
+                    Logger.LogException(ex);
+                }
+            }
+        }
+
+        private void ExtractFFMpeg()
+        {
+            ExtractFFMpeg(ApplicationPaths.FFMpegPath);
+            ExtractFFMpeg(ApplicationPaths.FFProbePath);
+        }
+
+        /// <summary>
+        /// Run these during Init.
+        /// Can't run do this on-demand because there will be multiple workers accessing them at once and we'd have to lock them
+        /// </summary>
+        private void ExtractFFMpeg(string exe)
+        {
+            if (File.Exists(exe))
+            {
+                File.Delete(exe);
+            }
+
+            // Extract exe
+            using (Stream stream = Assembly.GetExecutingAssembly().GetManifestResourceStream("MediaBrowser.Controller.FFMpeg." + Path.GetFileName(exe)))
+            {
+                using (var fileStream = new FileStream(exe, FileMode.Create))
+                {
+                    stream.CopyTo(fileStream);
+                }
+            }
+        }
+
+        /// <summary>
+        /// Disposes the current WeatherClient
+        /// </summary>
+        private void DisposeWeatherClient()
+        {
+            if (WeatherClient != null)
+            {
+                WeatherClient.Dispose();
+            }
+        }
+
+        /// <summary>
+        /// Disposes the current WeatherClient and creates a new one
+        /// </summary>
+        private void ReloadWeatherClient()
+        {
+            DisposeWeatherClient();
+
+            WeatherClient = new WeatherClient();
+        }
+    }
+}