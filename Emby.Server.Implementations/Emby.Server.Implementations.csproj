--- conflicted
+++ resolved
@@ -32,10 +32,6 @@
     <PackageReference Include="Microsoft.EntityFrameworkCore.Relational" Version="6.0.6" />
     <PackageReference Include="Mono.Nat" Version="3.0.3" />
     <PackageReference Include="prometheus-net.DotNetRuntime" Version="4.2.4" />
-<<<<<<< HEAD
-=======
-    <PackageReference Include="sharpcompress" Version="0.32.1" />
->>>>>>> 2c9b24a1
     <PackageReference Include="SQLitePCL.pretty.netstandard" Version="3.1.0" />
     <PackageReference Include="DotNet.Glob" Version="3.1.3" />
   </ItemGroup>
