﻿using System.IO;
using Emby.Naming.Common;
using Emby.Naming.Video;
using Xunit;

namespace Jellyfin.Naming.Tests.Video
{
    public sealed class CleanDateTimeTests
    {
        private readonly NamingOptions _namingOptions = new NamingOptions();

        [Theory]
        [InlineData(@"The Wolf of Wall Street (2013).mkv", "The Wolf of Wall Street", 2013)]
        [InlineData(@"The Wolf of Wall Street 2 (2013).mkv", "The Wolf of Wall Street 2", 2013)]
        [InlineData(@"The Wolf of Wall Street - 2 (2013).mkv", "The Wolf of Wall Street - 2", 2013)]
        [InlineData(@"The Wolf of Wall Street 2001 (2013).mkv", "The Wolf of Wall Street 2001", 2013)]
        [InlineData(@"300 (2006).mkv", "300", 2006)]
        [InlineData(@"d:/movies/300 (2006).mkv", "300", 2006)]
        [InlineData(@"300 2 (2006).mkv", "300 2", 2006)]
        [InlineData(@"300 - 2 (2006).mkv", "300 - 2", 2006)]
        [InlineData(@"300 2001 (2006).mkv", "300 2001", 2006)]
        [InlineData(@"curse.of.chucky.2013.stv.unrated.multi.1080p.bluray.x264-rough", "curse.of.chucky", 2013)]
        [InlineData(@"curse.of.chucky.2013.stv.unrated.multi.2160p.bluray.x264-rough", "curse.of.chucky", 2013)]
        [InlineData(@"/server/Movies/300 (2007)/300 (2006).bluray.disc", "300", 2006)]
        [InlineData(@"Arrival.2016.2160p.Blu-Ray.HEVC.mkv", "Arrival", 2016)]
        [InlineData(@"The Wolf of Wall Street (2013)", "The Wolf of Wall Street", 2013)]
        [InlineData(@"The Wolf of Wall Street 2 (2013)", "The Wolf of Wall Street 2", 2013)]
        [InlineData(@"The Wolf of Wall Street - 2 (2013)", "The Wolf of Wall Street - 2", 2013)]
        [InlineData(@"The Wolf of Wall Street 2001 (2013)", "The Wolf of Wall Street 2001", 2013)]
        [InlineData(@"300 (2006)", "300", 2006)]
        [InlineData(@"d:/movies/300 (2006)", "300", 2006)]
        [InlineData(@"300 2 (2006)", "300 2", 2006)]
        [InlineData(@"300 - 2 (2006)", "300 - 2", 2006)]
        [InlineData(@"300 2001 (2006)", "300 2001", 2006)]
        [InlineData(@"/server/Movies/300 (2007)/300 (2006)", "300", 2006)]
        [InlineData(@"/server/Movies/300 (2007)/300 (2006).mkv", "300", 2006)]
        [InlineData(@"American.Psycho.mkv", "American.Psycho.mkv", null)]
        [InlineData(@"American Psycho.mkv", "American Psycho.mkv", null)]
        [InlineData(@"[rec].mkv", "[rec].mkv", null)]
        [InlineData(@"St. Vincent (2014)", "St. Vincent", 2014)]
        [InlineData("Super movie(2009).mp4", "Super movie", 2009)]
        [InlineData("Drug War 2013.mp4", "Drug War", 2013)]
        [InlineData("My Movie (1997) - GreatestReleaseGroup 2019.mp4", "My Movie", 1997)]
        [InlineData("First Man 2018 1080p.mkv", "First Man", 2018)]
        [InlineData("First Man (2018) 1080p.mkv", "First Man", 2018)]
        [InlineData("Maximum Ride - 2016 - WEBDL-1080p - x264 AC3.mkv", "Maximum Ride", 2016)]
        // FIXME: [InlineData("Robin Hood [Multi-Subs] [2018].mkv", "Robin Hood", 2018)]
        [InlineData(@"3.Days.to.Kill.2014.720p.BluRay.x264.YIFY.mkv", "3.Days.to.Kill", 2014)] // In this test case, running CleanDateTime first produces no date, so it will attempt to run CleanString first and then CleanDateTime again
        [InlineData("3 days to kill (2005).mkv", "3 days to kill", 2005)]
<<<<<<< HEAD
        [InlineData(@"Rain Man 1988 REMASTERED 1080p BluRay x264 AAC - Ozlem.mp4", "Rain Man", 1988)]
=======
        [InlineData("My Movie 2013.12.09", "My Movie 2013.12.09", null)]
        [InlineData("My Movie 2013-12-09", "My Movie 2013-12-09", null)]
        [InlineData("My Movie 20131209", "My Movie 20131209", null)]
        [InlineData("My Movie 2013-12-09 2013", "My Movie 2013-12-09", 2013)]
>>>>>>> 86090ab1
        public void CleanDateTimeTest(string input, string expectedName, int? expectedYear)
        {
            input = Path.GetFileName(input);

            var result = new VideoResolver(_namingOptions).CleanDateTime(input);

            Assert.Equal(expectedName, result.Name, true);
            Assert.Equal(expectedYear, result.Year);
        }
    }
}<|MERGE_RESOLUTION|>--- conflicted
+++ resolved
@@ -47,14 +47,11 @@
         // FIXME: [InlineData("Robin Hood [Multi-Subs] [2018].mkv", "Robin Hood", 2018)]
         [InlineData(@"3.Days.to.Kill.2014.720p.BluRay.x264.YIFY.mkv", "3.Days.to.Kill", 2014)] // In this test case, running CleanDateTime first produces no date, so it will attempt to run CleanString first and then CleanDateTime again
         [InlineData("3 days to kill (2005).mkv", "3 days to kill", 2005)]
-<<<<<<< HEAD
         [InlineData(@"Rain Man 1988 REMASTERED 1080p BluRay x264 AAC - Ozlem.mp4", "Rain Man", 1988)]
-=======
         [InlineData("My Movie 2013.12.09", "My Movie 2013.12.09", null)]
         [InlineData("My Movie 2013-12-09", "My Movie 2013-12-09", null)]
         [InlineData("My Movie 20131209", "My Movie 20131209", null)]
         [InlineData("My Movie 2013-12-09 2013", "My Movie 2013-12-09", 2013)]
->>>>>>> 86090ab1
         public void CleanDateTimeTest(string input, string expectedName, int? expectedYear)
         {
             input = Path.GetFileName(input);
